--- conflicted
+++ resolved
@@ -70,16 +70,12 @@
                         },
                 'reqmgr2':{
                         'packages': ['WMCore.ReqMgr+',
-<<<<<<< HEAD
-                                     'WMCore.Services.Dashboard',
-=======
                                      'WMCore.WMDataMining+',
                                      'WMCore.Services.Dashboard+',
                                      'WMCore.Services.DBS+',
                                      'WMCore.Services.PhEDEx+',
                                      'WMCore.Services.WMStats+',
                                      'WMCore.Services.McM+'
->>>>>>> f63b43d2
                                     ],
                         'systems': ['wmc-rest', 'wmc-runtime', 'wmc-database'],
                         'statics': ['src/couchapps/ReqMgr+',
