--- conflicted
+++ resolved
@@ -831,7 +831,6 @@
 
 def getIterMatchObjectOnRegexp(filePath, regexp):
     with io.open(filePath, 'r', encoding='utf8', errors='ignore') as f:
-<<<<<<< HEAD
         try:
             mm = mmap.mmap(f.fileno(), 0, access=mmap.ACCESS_READ)
         except ValueError:
@@ -840,7 +839,7 @@
             for m in re.finditer(regexp, mm):
                 yield m
             mm.close()
-
+            
 def regexp():
     """
     Dump all regexp expression used in Lexicon
@@ -882,8 +881,4 @@
     return json.dumps(rdict)
 
 if __name__ == '__main__':
-    print(regexp())
-=======
-        for m in re.finditer(regexp, f.read()):
-            yield m
->>>>>>> f7739cba
+    print(regexp())